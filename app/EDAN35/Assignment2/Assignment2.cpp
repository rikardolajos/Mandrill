#include "Mandrill.h"

using namespace Mandrill;

class Assignment2 : public App
{
public:
    enum {
        GBUFFER_PASS = 0,
        RESOLVE_PASS = 1,
    };

    struct PushConstants {
        int renderMode;
    };

    void createInputAttachmentDescriptor()
    {
        std::vector<DescriptorDesc> descriptorDesc;
        descriptorDesc.emplace_back(VK_DESCRIPTOR_TYPE_INPUT_ATTACHMENT, mpRenderPass->getPositionImage());
        descriptorDesc.emplace_back(VK_DESCRIPTOR_TYPE_INPUT_ATTACHMENT, mpRenderPass->getNormalImage());
        descriptorDesc.emplace_back(VK_DESCRIPTOR_TYPE_INPUT_ATTACHMENT, mpRenderPass->getAlbedoImage());
        mpInputAttachmentDescriptor =
            std::make_shared<Descriptor>(mpDevice, descriptorDesc, mpResolveLayout->getDescriptorSetLayouts()[0]);
    }

    Assignment2() : App("Assignment2: Deferred Shading and Shadow Maps", 1280, 720)
    {
        // Create a Vulkan instance and device
        mpDevice = std::make_shared<Device>(mpWindow);

        // Create a swapchain with 2 frames in flight
        mpSwapchain = std::make_shared<Swapchain>(mpDevice, 2);

        // Create render pass
        mpRenderPass = std::make_shared<Deferred>(mpDevice, mpSwapchain);

        // Create scene
        mpScene = std::make_shared<Scene>(mpDevice, mpSwapchain);

        // Create layouts for rendering the scene in first pass and resolve in the second pass
        auto pGBufferLayout = mpScene->getLayout();

        // 3 input attachments: world position, normal, albedo color
        std::vector<LayoutDesc> layoutDesc;
        layoutDesc.emplace_back(0, 0, VK_DESCRIPTOR_TYPE_INPUT_ATTACHMENT, VK_SHADER_STAGE_FRAGMENT_BIT);
        layoutDesc.emplace_back(0, 1, VK_DESCRIPTOR_TYPE_INPUT_ATTACHMENT, VK_SHADER_STAGE_FRAGMENT_BIT);
        layoutDesc.emplace_back(0, 2, VK_DESCRIPTOR_TYPE_INPUT_ATTACHMENT, VK_SHADER_STAGE_FRAGMENT_BIT);
        mpResolveLayout = std::make_shared<Layout>(mpDevice, layoutDesc);

        // Add push constant to layout so we can set render mode in resolve pipeline
        VkPushConstantRange pushConstantRange = {
            .stageFlags = VK_SHADER_STAGE_FRAGMENT_BIT,
            .offset = 0,
            .size = sizeof(PushConstants),
        };
        mpResolveLayout->addPushConstantRange(pushConstantRange);

        // Create two shaders (and pipelines) for G-buffer and resolve pass respectively
        std::vector<ShaderDesc> shaderDesc;
        shaderDesc.emplace_back("Assignment2/GBuffer.vert", "main", VK_SHADER_STAGE_VERTEX_BIT);
        shaderDesc.emplace_back("Assignment2/GBuffer.frag", "main", VK_SHADER_STAGE_FRAGMENT_BIT);
        auto pGBufferShader = std::make_shared<Shader>(mpDevice, shaderDesc);

        shaderDesc.clear();
        shaderDesc.emplace_back("Assignment2/Resolve.vert", "main", VK_SHADER_STAGE_VERTEX_BIT);
        shaderDesc.emplace_back("Assignment2/Resolve.frag", "main", VK_SHADER_STAGE_FRAGMENT_BIT);
        auto pResolveShader = std::make_shared<Shader>(mpDevice, shaderDesc);

        // Create pipelines
        PipelineDesc pipelineDesc;
        pipelineDesc.subpass = 0;
        pipelineDesc.depthTest = VK_TRUE;
        pipelineDesc.attachmentCount = 3;
        mPipelines.emplace_back(
            std::make_shared<Pipeline>(mpDevice, pGBufferShader, pGBufferLayout, mpRenderPass, pipelineDesc));

        pipelineDesc.subpass = 1;
        pipelineDesc.depthTest = VK_FALSE;
        pipelineDesc.attachmentCount = 1;
        mPipelines.emplace_back(
            std::make_shared<Pipeline>(mpDevice, pResolveShader, mpResolveLayout, mpRenderPass, pipelineDesc));

        // Create a sampler that will be used to render materials
        mpSampler = std::make_shared<Sampler>(mpDevice);

        // Load scene
        auto meshIndices = mpScene->addMeshFromFile("D:\\scenes\\crytek_sponza\\sponza.obj");
        std::shared_ptr<Node> pNode = mpScene->addNode();
        pNode->setPipeline(mPipelines[GBUFFER_PASS]); // Render scene with first pass pipeline
        for (auto meshIndex : meshIndices) {
            pNode->addMesh(meshIndex);
        }
        // Scale down the model
        pNode->setTransform(glm::scale(glm::vec3(0.01f)));

        mpScene->setSampler(mpSampler);
        mpScene->compile();
        mpScene->syncToDevice();

        // Activate back-face culling for G-buffer pass
        mPipelines[GBUFFER_PASS]->setCullMode(VK_CULL_MODE_BACK_BIT);

        // Setup camera
        mpCamera = std::make_shared<Camera>(mpDevice, mpWindow, mpSwapchain);
        mpCamera->setPosition(glm::vec3(5.0f, 0.0f, 0.0f));
        mpCamera->setTarget(glm::vec3(0.0f, 0.0f, 0.0f));
        mpCamera->setFov(60.0f);

        // Create descriptor for resolve pass input attachments
        createInputAttachmentDescriptor();

        // Initialize GUI
        App::createGUI(mpDevice, mpRenderPass->getRenderPass(), VK_SAMPLE_COUNT_1_BIT, 1);
    }

    ~Assignment2()
    {
        App::destroyGUI(mpDevice);
    }

    void update(float delta)
    {
        if (!keyboardCapturedByGUI() && !mouseCapturedByGUI()) {
            mpCamera->update(delta, getCursorDelta());
        }
    }

    void render() override
    {
        // Acquire frame from swapchain and prepare rasterizer
        VkCommandBuffer cmd = mpSwapchain->acquireNextImage();
        mpRenderPass->begin(cmd, glm::vec4(0.2f, 0.6f, 1.0f, 1.0f));

        // Check if camera matrix needs to be updated
        if (mpSwapchain->recreated()) {
            mpCamera->updateAspectRatio();
            createInputAttachmentDescriptor();
        }

        // Render scene
        mpScene->render(cmd, mpCamera);

        // Go to next subpass of the render pass
        vkCmdNextSubpass(cmd, VK_SUBPASS_CONTENTS_INLINE);

        // Bind the pipeline for the full-screen quad
        mPipelines[RESOLVE_PASS]->bind(cmd);

        // Bind descriptors for input attachments
        auto descriptorSet = mpInputAttachmentDescriptor->getSet(0);
        vkCmdBindDescriptorSets(cmd, VK_PIPELINE_BIND_POINT_GRAPHICS, mPipelines[RESOLVE_PASS]->getLayout(), 0, 1,
                                &descriptorSet, 0, nullptr);

        // Push constants
        PushConstants pushConstants = {
            .renderMode = mRenderMode,
        };
        vkCmdPushConstants(cmd, mPipelines[RESOLVE_PASS]->getLayout(), VK_SHADER_STAGE_FRAGMENT_BIT, 0,
                           sizeof(PushConstants), &pushConstants);

        // Render full-screen quad to resolve final composition
        vkCmdDraw(cmd, 3, 1, 0, 0);

        // Draw GUI
        App::renderGUI(cmd);

        // Submit command buffer to rasterizer and present swapchain frame
<<<<<<< HEAD
        mpRenderPass->end(cmd);
=======
        mpRenderPass->frameEnd(cmd);
>>>>>>> 5d8ed35d
        mpSwapchain->present(cmd);
    }

    void appGUI(ImGuiContext* pContext)
    {
        ImGui::SetCurrentContext(pContext);

        // Render the base GUI, the menu bar with it's subwindows
        App::baseGUI(mpDevice, mpSwapchain, mpRenderPass, mPipelines);

        if (ImGui::Begin("Assignment 2")) {
            const char* renderModes[] = {
                "Resolved",
                "Position",
                "Normal",
                "Albedo",
            };
            ImGui::Combo("Render mode", &mRenderMode, renderModes, IM_ARRAYSIZE(renderModes));
        }

        ImGui::End();
    }

    void appKeyCallback(GLFWwindow* window, int key, int scancode, int action, int mods)
    {
        App::baseKeyCallback(window, key, scancode, action, mods, mpDevice, mpSwapchain, mpRenderPass, mPipelines);
    }

    void appCursorPosCallback(GLFWwindow* pWindow, double xPos, double yPos)
    {
        App::baseCursorPosCallback(pWindow, xPos, yPos);
    }

    void appMouseButtonCallback(GLFWwindow* pWindow, int button, int action, int mods)
    {
        App::baseMouseButtonCallback(pWindow, button, action, mods, mpCamera);
    }


private:
    std::shared_ptr<Device> mpDevice;
    std::shared_ptr<Swapchain> mpSwapchain;
    std::shared_ptr<Deferred> mpRenderPass;
    std::vector<std::shared_ptr<Pipeline>> mPipelines;

    std::shared_ptr<Layout> mpResolveLayout;
    std::shared_ptr<Descriptor> mpInputAttachmentDescriptor;

    std::shared_ptr<Sampler> mpSampler;
    std::shared_ptr<Scene> mpScene;
    std::shared_ptr<Camera> mpCamera;

    int mRenderMode = 0;
};

int main()
{
    Assignment2 app = Assignment2();
    app.run();
    return 0;
}<|MERGE_RESOLUTION|>--- conflicted
+++ resolved
@@ -166,11 +166,7 @@
         App::renderGUI(cmd);
 
         // Submit command buffer to rasterizer and present swapchain frame
-<<<<<<< HEAD
         mpRenderPass->end(cmd);
-=======
-        mpRenderPass->frameEnd(cmd);
->>>>>>> 5d8ed35d
         mpSwapchain->present(cmd);
     }
 
